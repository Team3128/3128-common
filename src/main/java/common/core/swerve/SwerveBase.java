--- conflicted
+++ resolved
@@ -1,10 +1,5 @@
 package common.core.swerve;
 
-<<<<<<< HEAD
-import org.littletonrobotics.junction.Logger;
-import common.core.misc.NAR_Robot;
-=======
->>>>>>> d3514355
 import common.hardware.motorcontroller.NAR_Motor.Control;
 import common.utility.narwhaldashboard.NarwhalDashboard;
 import common.utility.shuffleboard.NAR_Shuffleboard;
@@ -72,23 +67,8 @@
         drive(new ChassisSpeeds(translationVel.getX(), translationVel.getY(), rotationVel.getRadians()));
     }
 
-<<<<<<< HEAD
     public void drive(Translation2d translationVel, double rotationVel) {
         drive(new ChassisSpeeds(translationVel.getX(), translationVel.getY(), rotationVel));
-=======
-    public void drive(ChassisSpeeds velocity) {
-        if (chassisVelocityCorrection) {
-            double dtConstant = 0.009;
-            Pose2d robotPoseVel = new Pose2d(velocity.vxMetersPerSecond * dtConstant,
-                                            velocity.vyMetersPerSecond * dtConstant,
-                                            Rotation2d.fromRadians(velocity.omegaRadiansPerSecond * dtConstant));
-            Twist2d twistVel = PoseLog(robotPoseVel);
-
-            velocity = new ChassisSpeeds(twistVel.dx / dtConstant, twistVel.dy / dtConstant,
-                                        twistVel.dtheta / dtConstant);
-        }
-        setModuleStates(kinematics.toSwerveModuleStates(velocity));
->>>>>>> d3514355
     }
 
     public void drive(double xVel, double yVel, double omega) {
@@ -99,7 +79,6 @@
         if(fieldRelative) velocity = ChassisSpeeds.fromFieldRelativeSpeeds(velocity, getGyroRotation2d());
         if(chassisVelocityCorrection) velocity = ChassisSpeeds.discretize(velocity, dtConstant);
         setModuleStates(kinematics.toSwerveModuleStates(velocity.times(throttle)));
-        Logger.recordOutput("Swerve/DesiredModuleStates", kinematics.toSwerveModuleStates(velocity));
     }
 
     public void stop() {
@@ -175,14 +154,6 @@
     public void periodic() {
         odometry.update(getGyroRotation2d(), getPositions());
         estimatedPose = odometry.getEstimatedPosition();
-<<<<<<< HEAD
-        if(NAR_Robot.logWithAdvantageKit) {
-            Logger.recordOutput("Swerve/ActualModuleStates", getStates());
-            Logger.recordOutput("Swerve/RobotRotation", getGyroRotation2d());
-        }
-=======
-
->>>>>>> d3514355
     }
 
     public void resetAll() {
