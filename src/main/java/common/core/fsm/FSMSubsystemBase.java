package common.core.fsm;

import java.util.LinkedList;
import java.util.List;

import common.core.subsystems.NAR_Subsystem;
import common.hardware.motorcontroller.NAR_Motor.Neutral;
import common.utility.Log;
import common.utility.shuffleboard.NAR_Shuffleboard;
import edu.wpi.first.wpilibj2.command.Command;
import edu.wpi.first.wpilibj2.command.Commands;
import edu.wpi.first.wpilibj2.command.SubsystemBase;

public abstract class FSMSubsystemBase<S extends Enum<S>> extends SubsystemBase {
    
    protected Transition<S> currentTransition;
    protected S currentState;
    protected Transition<S> requestTransition;
    protected S previousState;

    private final TransitionMap<S> transitionMap;
    private final Class<S> enumType;

    protected static List<NAR_Subsystem> subsystems = new LinkedList<NAR_Subsystem>();

    public FSMSubsystemBase(Class<S> enumType, TransitionMap<S> transitionMap) {
        this.enumType = enumType;
        this.transitionMap = transitionMap;
        // registerTransitions();
        initStateTracker();
    }

    public FSMSubsystemBase(Class<S> enumType, TransitionMap<S> transitionMap, S initalState) {
        this(enumType, transitionMap);
        this.currentState = initalState;
    }

    public void initStateTracker() {
        for(S state : enumType.getEnumConstants()) {
            NAR_Shuffleboard.addData(this.getName(), state.name(), ()-> stateEquals(state), (state.ordinal() % 8), state.ordinal() / 8);
        }
    }

    public abstract Command setState(S nextState);
<<<<<<< HEAD
=======

>>>>>>> 6f066d49

    public Command setStateCommand(S nextState) {
        System.out.println("RUNNING SETSTATECOMMAND");
        return Commands.runOnce(()-> setState(nextState)).beforeStarting(Commands.print("STATE COMMAND"));
    }

    public boolean stateEquals(S otherState) {
        if(otherState == null || currentState == null) return false;
        return currentState.name().equals(otherState.name()) && !isTransitioning();
    }

    public S getState() {
        return currentState;
    }

    public S getPreviousState() {
        return previousState;
    }

    public Transition<S> getCurrentTransition() {
        return currentTransition;
    }

    public Transition<S> getRequestTransition()  {
        return requestTransition;
    }

    public boolean isTransitioning() {
<<<<<<< HEAD
        if(currentTransition == null) return false;
=======
        if (currentTransition == null) return false;
>>>>>>> 6f066d49
        return currentTransition.isFinished();
    }

    /**
     * Update the adjacency map to include the data for the given transition Note: This WILL NOT
     * overwrite an existing Transition
     *
     * @param transition The transition to add to the graph
     */
    public void addTransition(Transition<S> transition) {
        transitionMap.addTransition(transition);
    }

    public void addTransition(S start, S end, Command command) {
        addTransition(new Transition<S>(start, end, command));
    }

    public abstract void registerTransitions();

    public void addSubsystem(NAR_Subsystem... subsystem) {
        for(NAR_Subsystem sub : subsystem) {
            subsystems.add(sub);
        }
    }

    public void reset() {
        stop();
        for(NAR_Subsystem subsystem : subsystems) {
            subsystem.reset();
        }
    }

    public List<NAR_Subsystem> getSubsystems() {
        return subsystems;
    }

    public NAR_Subsystem getSubsystem(String name) {
        for(NAR_Subsystem subsystem : subsystems) {
            if(subsystem.getName().equals(name)) {
                return subsystem;
            }
        }
        return null;
    }

    public void setNeutralMode(Neutral mode) {
        getSubsystems().forEach(subsystem -> subsystem.setNeutralMode(mode));
    }

    public Command run(double power) {
        return runOnce(()-> {
            subsystems.forEach((subsystem)-> subsystem.run(power));
        });
    }

    public Command runVolts(double volts) {
        return runOnce(()-> {
            subsystems.forEach((subsystem)-> subsystem.runVolts(volts));
        });
    }

    public Command stop() {
        if(currentTransition != null) currentTransition.cancel();
        return runOnce(()-> {
            subsystems.forEach((subsystem)-> subsystem.stop());
        });
    }
}<|MERGE_RESOLUTION|>--- conflicted
+++ resolved
@@ -42,10 +42,6 @@
     }
 
     public abstract Command setState(S nextState);
-<<<<<<< HEAD
-=======
-
->>>>>>> 6f066d49
 
     public Command setStateCommand(S nextState) {
         System.out.println("RUNNING SETSTATECOMMAND");
@@ -74,11 +70,7 @@
     }
 
     public boolean isTransitioning() {
-<<<<<<< HEAD
         if(currentTransition == null) return false;
-=======
-        if (currentTransition == null) return false;
->>>>>>> 6f066d49
         return currentTransition.isFinished();
     }
 
