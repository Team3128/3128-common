package common.core.fsm;

import java.util.LinkedList;
import java.util.List;

import common.core.subsystems.NAR_Subsystem;
import common.hardware.motorcontroller.NAR_Motor.Neutral;
import common.utility.Log;
import common.utility.shuffleboard.NAR_Shuffleboard;
import edu.wpi.first.wpilibj2.command.Command;
import edu.wpi.first.wpilibj2.command.Commands;
import edu.wpi.first.wpilibj2.command.SubsystemBase;

public abstract class FSMSubsystemBase<S extends Enum<S>> extends SubsystemBase {
    
    protected Transition<S> currentTransition;
    protected S currentState;
    protected Transition<S> requestTransition;
    protected S previousState;

    private final TransitionMap<S> transitionMap;
    private final Class<S> enumType;

    protected static List<NAR_Subsystem> subsystems = new LinkedList<NAR_Subsystem>();

    public FSMSubsystemBase(Class<S> enumType, TransitionMap<S> transitionMap) {
        this.enumType = enumType;
        this.transitionMap = transitionMap;
        initStateTracker();
        try{
            registerTransitions();
        } catch(Exception e) {
            Log.divider(10);
            Log.recoverable(getName(), "Failed to load TransitionMap in constructor");
            Log.divider(10);
        }
    }

    public FSMSubsystemBase(Class<S> enumType, TransitionMap<S> transitionMap, S initalState) {
        this(enumType, transitionMap);
        this.currentState = initalState;
    }

    public void initStateTracker() {
        NAR_Shuffleboard.addData(this.getName(), "Transition Count", ()-> transitionMap.getTransitionCount(), 0, 0);
        NAR_Shuffleboard.addData(this.getName(), "Previous State", ()-> {if(getPreviousState() != null) return getPreviousState().name(); else return "Null";}, 1, 0);
        NAR_Shuffleboard.addData(this.getName(), "Current State", ()-> {if(getState() != null) return getState().name(); else return "Null";}, 2, 0);
        NAR_Shuffleboard.addData(this.getName(), "Valid Transition", ()-> getRequestTransition() != null, 3, 0);
        for(S state : enumType.getEnumConstants()) {
            NAR_Shuffleboard.addData(this.getName(), state.name(), ()-> stateEquals(state), (state.ordinal() % 8), state.ordinal() / 8 + 1);
        }
    }
    
    public void setState(S nextState) {
        if(transitionMap.isEmpty()) {
            registerTransitions();
            Log.debug(Log.Type.STATE_MACHINE_PRIMARY, getName(), "Registering Transitions");
        }

        if(nextState == null) {
            Log.recoverable(getName(), "Null state requested");
            return;
        }

        Log.debug(Log.Type.STATE_MACHINE_PRIMARY, getName(), "Robot attempting to set state. FROM: " + currentState.name() + "  TO: " + nextState.name());
        Transition<S> transition = transitionMap.getTransition(getState(), nextState);
        
        // if not the same state
        if(!stateEquals(nextState)) requestTransition = transition;
        else {
            Log.debug(Log.Type.STATE_MACHINE_SECONDARY, getName(), "Invalid Transition: Requested state already reached");
            return;
        }

        // if invalid trnasition
        if(transition == null) {
            Log.unusual(getName(), "Invalid Transition: Requested transition null");
            return;
        }

        Log.debug(Log.Type.STATE_MACHINE_SECONDARY, getName(), "Valid Transition: " + transition);


        // if not transitioning
        if(isTransitioning()) {
            Log.debug(Log.Type.STATE_MACHINE_SECONDARY, getName(), "Canceling current transition...");
            currentTransition.cancel();
        }

        Log.debug(Log.Type.STATE_MACHINE_SECONDARY, getName(), "Scheduling transition...");
        currentTransition = transition;
        currentTransition.getCommand().schedule();
        previousState = currentState;
        currentState = nextState;
        return;
    }

    public Command setStateCommand(S nextState) {
        return Commands.runOnce(()-> setState(nextState));
    }

    public boolean stateEquals(S otherState) {
        if(currentState == null) return false;
        if(otherState == null) {
            Log.recoverable(getName(), "Null state passed");
            return false;
        }
        return currentState.name().equals(otherState.name()) && !isTransitioning();
    }

    public S getState() {
        return currentState;
    }

    public S getPreviousState() {
        return previousState;
    }

    public Transition<S> getCurrentTransition() {
        return currentTransition;
    }

    public Transition<S> getRequestTransition()  {
        return requestTransition;
    }

    public boolean isTransitioning() {
        if(currentTransition == null) return false;
        return currentTransition.isFinished();
    }

    /**
     * Update the adjacency map to include the data for the given transition Note: This WILL NOT
     * overwrite an existing Transition
     *
     * @param transition The transition to add to the graph
     */
    public void addTransition(Transition<S> transition) {
        transitionMap.addTransition(transition);
    }

    public void addTransition(S start, S end, Command command) {
        addTransition(new Transition<S>(start, end, command));
    }

    public abstract void registerTransitions();

    public void addSubsystem(NAR_Subsystem... subsystem) {
        for(NAR_Subsystem sub : subsystem) {
            subsystems.add(sub);
        }
    }

    public void reset() {
        stop();
        for(NAR_Subsystem subsystem : subsystems) {
            subsystem.reset();
        }
    }

    public List<NAR_Subsystem> getSubsystems() {
        return subsystems;
    }

    public NAR_Subsystem getSubsystem(String name) {
        for(NAR_Subsystem subsystem : subsystems) {
            if(subsystem.getName().equals(name)) {
                return subsystem;
            }
        }
        return null;
    }

<<<<<<< HEAD
    public Command run(double power) {
        return runOnce(()-> {
            subsystems.forEach((subsystem)-> subsystem.run(power));
        });
=======
    public void setNeutralMode(Neutral mode) {
        Log.debug(getName(), "Neutral Mode set to " + mode.name());
        getSubsystems().forEach(subsystem -> subsystem.setNeutralMode(mode));
    }

    public Command run(double power) {
        return runOnce(()-> {
            subsystems.forEach((subsystem)-> subsystem.run(power));
        }).beforeStarting(runOnce(()-> Log.debug(Log.Type.STATE_MACHINE_PRIMARY, getName(), "Set to run at " + power + " power")));
>>>>>>> f489ea7d
    }

    public Command runVolts(double volts) {
        return runOnce(()-> {
            subsystems.forEach((subsystem)-> subsystem.runVolts(volts));
<<<<<<< HEAD
        });
=======
        }).beforeStarting(runOnce(()-> Log.debug(Log.Type.STATE_MACHINE_PRIMARY, getName(), "Set to run at " + volts + " volts")));
>>>>>>> f489ea7d
    }

    public Command stop() {
        if(currentTransition != null) currentTransition.cancel();
        return runOnce(()-> {
            subsystems.forEach((subsystem)-> subsystem.stop());
        });
    }
}<|MERGE_RESOLUTION|>--- conflicted
+++ resolved
@@ -171,12 +171,6 @@
         return null;
     }
 
-<<<<<<< HEAD
-    public Command run(double power) {
-        return runOnce(()-> {
-            subsystems.forEach((subsystem)-> subsystem.run(power));
-        });
-=======
     public void setNeutralMode(Neutral mode) {
         Log.debug(getName(), "Neutral Mode set to " + mode.name());
         getSubsystems().forEach(subsystem -> subsystem.setNeutralMode(mode));
@@ -186,17 +180,12 @@
         return runOnce(()-> {
             subsystems.forEach((subsystem)-> subsystem.run(power));
         }).beforeStarting(runOnce(()-> Log.debug(Log.Type.STATE_MACHINE_PRIMARY, getName(), "Set to run at " + power + " power")));
->>>>>>> f489ea7d
     }
 
     public Command runVolts(double volts) {
         return runOnce(()-> {
             subsystems.forEach((subsystem)-> subsystem.runVolts(volts));
-<<<<<<< HEAD
-        });
-=======
         }).beforeStarting(runOnce(()-> Log.debug(Log.Type.STATE_MACHINE_PRIMARY, getName(), "Set to run at " + volts + " volts")));
->>>>>>> f489ea7d
     }
 
     public Command stop() {
