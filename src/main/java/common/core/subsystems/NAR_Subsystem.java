--- conflicted
+++ resolved
@@ -9,17 +9,11 @@
     abstract void reset();
     abstract Command resetCommand();
 
-<<<<<<< HEAD
-    abstract Command run(double power);
-
-    public Command runVolts(double volts);
-=======
     abstract void run(double power);
     abstract Command runCommand(double power);
 
     public void runVolts(double volts);
     public Command runVoltsCommand(double volts);
->>>>>>> f489ea7d
 
     public void stop();
     public Command stopCommand();
