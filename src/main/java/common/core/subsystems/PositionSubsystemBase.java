--- conflicted
+++ resolved
@@ -161,16 +161,6 @@
     public void reset(double position) {
         apply(motor -> motor.resetPosition(position));
     }
-<<<<<<< HEAD
-    
-    /**
-     * Resets the position of the motors to 0
-     * 
-     * @return Command resetting the position of the motors to 0
-     */
-    public Command reset() {
-        return reset(controller.getInputRange()[0]);
-=======
 
     /**
      * Command resetting position.
@@ -179,7 +169,6 @@
      */
     public Command resetCommand(double position) {
         return applyCommand(motor -> motor.resetPosition(position));
->>>>>>> f489ea7d
     }
 
     /**
