package common.core.subsystems;

import java.util.Arrays;
import java.util.List;
import java.util.function.Consumer;
import java.util.function.DoubleSupplier;
import common.core.controllers.ControllerBase;
import common.hardware.motorcontroller.NAR_Motor;
import common.hardware.motorcontroller.NAR_Motor.Neutral;
import common.utility.sysid.CmdSysId;
import edu.wpi.first.wpilibj2.command.Command;
import static edu.wpi.first.util.ErrorMessages.requireNonNullParam;

/**
 * Team 3128's Velocity Subsystem Base.
 * Used for subsystem utilizing velocity measurements for PID control.
 * 
 * @since 2024 Crescendo
 * @author Teja Yaramada
 */
public abstract class VelocitySubsystemBase extends NAR_PIDSubsystem implements NAR_Subsystem {

    protected final List<NAR_Motor> motors;

    /**
     * Creates an VelocitySubsystemBase object.
     * 
     * @param controller Controller for motion control.
     * @param motors The motors of the subsystem.
     */
    public VelocitySubsystemBase(ControllerBase controller, NAR_Motor... motors) {
        super(controller, List.of(motors));
        
        requireNonNullParam(controller, "controller", "VelocitySubsystemBase");
        requireNonNullParam(motors, "motors", "VelocitySubsystemBase");
        
        this.motors = List.of(motors);

        configMotors();
        configController();
    }

    /**
     * Configure motor settings.
     */
    protected abstract void configMotors();

    /**
     * Configure controller settings.
     */
    protected abstract void configController();

    protected void apply(Consumer<NAR_Motor> action) {
        disable();
        motors.forEach(action);
    }

    protected Command applyCommand(Consumer<NAR_Motor> action) {
        return runOnce(()-> apply(action));
    }

    /**
     * Sets power to motor.
     * 
     * @param power Setpoint the pivot goes to.
     */
    public void run(double power) {
        apply(motor -> motor.set(power));
    }
    public Command runCommand(double power) {
        return applyCommand(motor -> motor.set(power));
    }

    public void runVolts(double volts) {
        apply(motor -> motor.setVolts(volts));
    }
    public Command runVoltsCommand(double volts) {
        return applyCommand(motor -> motor.setVolts(volts));
    }

    /**
     * Stops all motors in the subsystem.
     */
    public void stop() {
        run(0);
    }
<<<<<<< HEAD

    /**
     * Resets the position of the motors to 0
     * 
     * @return Command resetting the position of the motors to 0
     */
    public Command reset() {
        return runOnce(()-> leader.resetPosition(0));
=======
    public Command stopCommand(){
        return runCommand(0);
>>>>>>> f489ea7d
    }

    /**
     * Sets controller setpoint and enables controller.
     * 
     * @param setpoint Setpoint the pivot goes to.
     * @return Command setting pivot setpoint.
     */
    public Command pidTo(double setpoint) {
        return runOnce(()-> startPID(setpoint));
    }

    /**
     * Sets controller setpoint and enables controller.
     * 
     * @param setpoint Setpoint the pivot goes to.
     * @return Command setting pivot setpoint.
     */
    public Command pidTo(DoubleSupplier setpoint) {
        return runOnce(()-> startPID(setpoint.getAsDouble()));
    }

    /**
     * Reset measurement position to controller position minimum.
     */
    public void reset() {
        apply(motor -> motor.resetPosition(controller.getInputRange()[0]));
    }
    public Command resetCommand() {
        return applyCommand(motor -> motor.resetPosition(controller.getInputRange()[0]));
    }

    /**
     * Returns current of the first motor.
     */
    public double getCurrent(){
        return motors.get(0).getStallCurrent();
    }

    /**
     * Set the neutral mode for all motors in the mechanism.
     * 
     * @param mode The neutral mode to set to.
     */
    public void setNeutralMode(Neutral mode) {
        apply(motor -> motor.setNeutralMode(mode));
    }

    /**
     * Get the position of the mechanism relative to its reset.
     * 
     * @return The position of the first motor.
     */
    public double getPosition() {
        return motors.get(0).getPosition();
    }

    /**
     * Get the velocity of the mechanism.
     * 
     * @return The velocity of the first motor.
     */
    public double getVelocity() {
        return motors.get(0).getVelocity();
    }

    public Command characterization(double startDelaySecs, double rampRateVoltsPerSec) {
        return characterization(startDelaySecs, rampRateVoltsPerSec, controller.getInputRange()[0], controller.getInputRange()[1]);
    }

    public Command characterization(double startDelaySecs, double rampRateVoltsPerSec, double startPosition, double endPosition) {
        return new CmdSysId(
            getName(), 
            this::runVolts, 
            this::getVelocity, 
            this::getPosition, 
            startDelaySecs,
            rampRateVoltsPerSec,
            controller.getInputRange()[1], 
            true, 
            this
        ).beforeStarting(resetCommand());
    }
}<|MERGE_RESOLUTION|>--- conflicted
+++ resolved
@@ -84,19 +84,8 @@
     public void stop() {
         run(0);
     }
-<<<<<<< HEAD
-
-    /**
-     * Resets the position of the motors to 0
-     * 
-     * @return Command resetting the position of the motors to 0
-     */
-    public Command reset() {
-        return runOnce(()-> leader.resetPosition(0));
-=======
     public Command stopCommand(){
         return runCommand(0);
->>>>>>> f489ea7d
     }
 
     /**
