package common.utility.shuffleboard;

import java.util.HashMap;
import java.util.Map;
import java.util.function.BooleanSupplier;
import java.util.function.DoubleSupplier;
import java.util.function.LongSupplier;
import java.util.function.Supplier;

import com.ctre.phoenix.sensors.WPI_PigeonIMU;

import common.core.misc.NAR_Robot;
import edu.wpi.first.math.controller.PIDController;
import edu.wpi.first.networktables.GenericEntry;
import edu.wpi.first.networktables.NetworkTableValue;
import edu.wpi.first.util.sendable.Sendable;
import edu.wpi.first.wpilibj.shuffleboard.BuiltInWidgets;
import edu.wpi.first.wpilibj.shuffleboard.BuiltInLayouts;
import edu.wpi.first.wpilibj.shuffleboard.ComplexWidget;
import edu.wpi.first.wpilibj.shuffleboard.Shuffleboard;
import edu.wpi.first.wpilibj.shuffleboard.ShuffleboardLayout;
import edu.wpi.first.wpilibj.shuffleboard.SimpleWidget;
import edu.wpi.first.wpilibj.shuffleboard.WidgetType;
import edu.wpi.first.wpilibj2.command.SubsystemBase;

/**
 * Team 3128's Wrapper class for {@link Shuffleboard}
 * @since 2022 Rapid React
 * @author Mason Lam, Arav Chadha, Peter Ma
 */
@SuppressWarnings("unused")
public class NAR_Shuffleboard {

    static {
        NAR_Robot.addPeriodic(NAR_Shuffleboard::update, 0.02);
    }

    private NAR_Shuffleboard() {}

    /**
     * Storage class for NAR_Shuffleboard
     */
    private static class WidgetInfo {
        
        private SimpleWidget m_widget;
        private Supplier<Object> m_supply;
        private GenericEntry m_entry;
        
        /**
         * Creates a new WidgetInfo
         *
         * @param widget widget containing the entry 
         * @param supply supplier updating the entry
         */
        public WidgetInfo(SimpleWidget widget, Supplier<Object> supply){
            m_widget = widget;
            m_supply = supply;
            m_entry = widget.getEntry();
        }

        public void update() {
            if(m_supply == null) return;
            m_entry.setValue(m_supply.get());
        }
    }

    public static int WINDOW_WIDTH = 9;
    public static int WINDOW_HEIGHT = 4;

    private static final HashMap<String, HashMap<String, WidgetInfo>> tabs = new HashMap<String, HashMap<String,WidgetInfo>>();
    private static final HashMap<String, boolean[][]> widgetPositions = new HashMap<String, boolean[][]>();

    private static SimpleWidget[] autoWidgets;
    private static String[] autoNames;
    private static String selectedAutoName;
    private static int prevAutoIndex;

    private static boolean shouldUpdate = true;
    
    /**
     * Creates a new tab
     *
     * @param tabName the title of the new tab
     */
    private static void create_tab(String tabName) {
        tabs.put(tabName, new HashMap<String,WidgetInfo>());
        widgetPositions.put(tabName, new boolean[WINDOW_WIDTH][WINDOW_HEIGHT]);
    }

    /**
     * Displays a value in Shuffleboard (Only used for autofill)
     *
     * @param tabName the title of the tab to select
     * @param name the name of the widget
     * @param data the value to display
     * @return SimpleWidget that can be modified
     */
    public static SimpleWidget addData(String tabName, String name, Object data) {
        if(!tabs.containsKey(tabName)) create_tab(tabName);
        for (int i = 0; i < WINDOW_HEIGHT; i++) {
            for (int j = 0; j < WINDOW_WIDTH; j++) {
                if (!widgetPositions.get(tabName)[j][i]) return addData(tabName, name, data, j, i, 1, 1);
            }
        }
        return addData(tabName, name, data, 0, 0, 1, 1);
    }

    /**
     * Displays a value in Shuffleboard (Only used for autofill)
     *
     * @param tabName the title of the tab to select
     * @param name the name of the widget
     * @param supply the value to display
     * @return SimpleWidget that can be modified
     */
    public static SimpleWidget addData(String tabName, String name, Supplier<Object> supply) {
        if(!tabs.containsKey(tabName)) create_tab(tabName);
        for (int i = 0; i < WINDOW_HEIGHT; i++) {
            for (int j = 0; j < WINDOW_WIDTH; j++) {
                if (!widgetPositions.get(tabName)[j][i]) return addData(tabName, name, supply, j, i, 1, 1);
            }
        }
        return addData(tabName, name, supply, 0, 0, 1, 1);
    }

    /**
     * Displays a value in Shuffleboard
     *
     * @param tabName the title of the tab to select
     * @param name the name of the widget
     * @param data the value to display
     * @param x coord of the widget starting from 0
     * @param y coord of the widget starting from 0
     * @return SimpleWidget that can be modified
     */
    public static SimpleWidget addData(String tabName, String name, Object data, int x, int y) {
        return addData(tabName, name, data, x, y, 1, 1);
    }

    /**
     * Displays an updating value in Shuffleboard
     * 
     * @param tabName the title of the tab to select
     * @param name the name of the widget
     * @param supply object supplier to constantly update value
     * @param x coord of the widget starting from 0
     * @param y coord of the widget starting from 0
     * @return SimpleWidget that can be modified
     */
    public static SimpleWidget addData(String tabName, String name, Supplier<Object> supply, int x, int y) {
        return addData(tabName, name, supply, x, y, 1, 1);
    }

    /**
     * Displays an updating value in Shuffleboard
     * 
     * @param tabName the title of the tab to select
     * @param name the name of the widget
     * @param supply object supplier to constantly update value
     * @param x -coord of the widget starting from 0
     * @param y -coord of the widget starting from 0
     * @param width -of the widget
     * @param height -of the widget
     * @return simple widget that can be modified
     */
    public static SimpleWidget addData(String tabName, String name, Supplier<Object> supply, int x, int y, int width, int height){
        if(!tabs.containsKey(tabName)) { 
            create_tab(tabName);
            fillEntryPositions(x,y,width,height, tabName);
        }
        if(tabs.get(tabName).containsKey(name)) {
            tabs.get(tabName).get(name).m_supply = supply;
            return tabs.get(tabName).get(name).m_widget;
        }
<<<<<<< HEAD
        SimpleWidget widget = Shuffleboard.getTab(tabName).add(name,supply.get()).withPosition(x, y).withSize(width, height).withWidget(BuiltInWidgets.kTextView);
=======
        SimpleWidget widget = Shuffleboard.getTab(tabName).add(name,supply.get()).withPosition(x, y).withSize(width, height);
        if(supply.get() instanceof Boolean) widget.withWidget(BuiltInWidgets.kBooleanBox);
        else widget.withWidget(BuiltInWidgets.kTextView);
>>>>>>> f489ea7d
        tabs.get(tabName).put(name, new WidgetInfo(widget,supply));
        return widget;
    }

    /**
    * Displays a value in Shuffleboard
    *
    * @param tabName the title of the tab to select
    * @param name the name of the widget
    * @param data value to display
    * @param x -coord of the widget starting from 0
    * @param y -coord of the widget starting from 0
    * @param width -of the widget
    * @param height -of the widget
    * @return simple widget that can be modified
    */
    public static SimpleWidget addData(String tabName, String name, Object data, int x, int y, int width, int height) {
        if(!tabs.containsKey(tabName)) {
            create_tab(tabName);
            fillEntryPositions(x,y,width,height,tabName);
        }
        if (tabs.get(tabName).containsKey(name)) {
            tabs.get(tabName).get(name).m_entry.setValue(data);
            return tabs.get(tabName).get(name).m_widget;
        }
        SimpleWidget widget = Shuffleboard.getTab(tabName).add(name,data).withPosition(x, y).withSize(width,height).withWidget(BuiltInWidgets.kTextView);
        tabs.get(tabName).put(name, new WidgetInfo(widget,null));
        return widget;
    }

    /**
     * Displays sendable values, like subsystems and command, works on all classes that extend sendable
     * 
     * @param tabName the title of the tab to select
     * @param name the name of the widget
     * @param data sendable value to display
     * @param x x-coord of the widget
     * @param y y-coord of the widget
     * @return sendable widget that can be modified
     */
    public static ComplexWidget addSendable(String tabName, String name, Sendable data, int x, int y) {
        if (data instanceof SubsystemBase) return addSendable(tabName, name, data, x, y, 2, 1);
        if (data instanceof PIDController) return addSendable(tabName, name, data, x, y, 1, 2);
        if (data instanceof WPI_PigeonIMU) return addSendable(tabName, name, data, x, y, 2, 2);
        return addSendable(tabName, name, data, x, y, 1, 1); // Default width and height
    }

    /**
     * Displays sendable values, like subsystems and command, works on all classes that extend sendable
     * 
     * @param tabName the title of the tab to select
     * @param name the name of the widget
     * @param data sendable value to display
     * @param x x-coord of the widget
     * @param y y-coord of the widget
     * @return sendable widget that can be modified
     */
    public static ComplexWidget addSendable(String tabName, String name, Sendable data, int x, int y, int width, int height) {
        try {
            if(!tabs.containsKey(tabName)) {
                create_tab(tabName);
                fillEntryPositions(x, y, width, height, tabName);
            }
            return Shuffleboard.getTab(tabName).add(name, data).withPosition(x,y).withSize(width, height).withWidget(BuiltInWidgets.kTextView);
        }
        catch(Exception e) {
            e.printStackTrace();
            return null;
        }
    }

    /**
     * Adds video stream to shuffleboard
     * 
     * @param tabName the title of the tab to select
     * @param name the name of the widget
     * @param cameraName sendable value to display
     * @param URL x-coord of the widget
     * @param x coord of the widget
     * @param y coord of the widget
     * @param width y-coord of the widget
     * @param height y-coord of the widget
     * @return sendable widget that can be modified
     */
    public static ComplexWidget addVideoStream(String tabName, String name, String cameraName, String URL, int x, int y, int width, int height) {
        try {
            if (!tabs.containsKey(tabName)) {
                create_tab(tabName);
                fillEntryPositions(x, y, width, height, tabName);
            }

            ComplexWidget videoStream = Shuffleboard.getTab(tabName)
            .addCamera(name, cameraName, URL)
            .withProperties(Map.of("showControls", false))
            .withPosition(x, y)
            .withSize(width, height);            
            return videoStream;
        }
        catch(Exception e) {
            e.printStackTrace();
            return null;
        }
    }

    /**
     * Displays auto paths on Shuffleboard and updates selected auto
     * 
     * @param autos a String array with all auto names
     */
    public static void addAutos(String[] autos) {
        autoNames = autos;
        if (!tabs.containsKey("Autos")) create_tab("Autos");

        autoWidgets = new SimpleWidget[autoNames.length];
        ShuffleboardLayout autoLayout = Shuffleboard.getTab("Autos")
        .getLayout("Auto Names", BuiltInLayouts.kList)
        .withSize(2, 4)
        .withProperties(Map.of("Label position", "HIDDEN"));

        for (int i = 0; i < autoNames.length; i++) { 
            autoWidgets[i] = autoLayout.add(autoNames[i], false).withWidget("Toggle Button");
        }
        addData("Autos", "Auto", ()-> (updateAutoSelection() == null) ? "null" : updateAutoSelection(), 2, 0); // Continuously runs updateAutoSelection()
    }

    /**
     * Updates selectedAutoName and shuffleboard auto selection layout
     * 
     * @param autos a String array with all auto names
     */
    private static String updateAutoSelection() {
        boolean isSelected = false;
        for (int i = 0; i < autoNames.length; i++) {
            if (autoWidgets[i].getEntry().getBoolean(false)) {
                isSelected = true;
                if (i == prevAutoIndex) { continue; }
                if (prevAutoIndex != -1) { autoWidgets[prevAutoIndex].getEntry().setBoolean(false); }
                prevAutoIndex = i;
                selectedAutoName = autoNames[i];
            }
        }
        if (!isSelected) {
            selectedAutoName = null;
            prevAutoIndex = -1;
        }
        return selectedAutoName;
    }

    /**
     * Gets selectedAutoName
     * 
     */
    public static String getSelectedAutoName() {
        return selectedAutoName;
    }

    /**
     * Creates a debug widget, allows user to edit variable from Shuffleboard
     * 
     * @param tabName the title of the tab to select
     * @param name the name of the widget
     * @param Default starting value for the widget
     * @param x x-coord of the widget
     * @param y y-coord of the widget
     * @return DoubleSupplier containing the value in the widget
     */
    public static DoubleSupplier debug(String tabName, String name, double Default, int x, int y) {
        final GenericEntry tab = addData(tabName, name, Default, x, y).withWidget(BuiltInWidgets.kTextView).getEntry();
        return ()-> tab.getDouble(Default);
    }

    /**
     * Get the value reference of a widget storing longs.
     * 
     * @param tabName the title of the tab to select
     * @param name the name of the widget
     * @return LongSupplier referencing the widget
     */
    public static LongSupplier getLong(String tabName, String name){
        final GenericEntry entry = tabs.get(tabName).get(name).m_entry;
        return ()-> entry.getInteger(0);
    }

    /**
     * Get the value reference of a widget storing doubles.
     * 
     * @param tabName the title of the tab to select
     * @param name the name of the widget
     * @return DoubleSupplier referencing the widget
     */
    public static DoubleSupplier getDouble(String tabName, String name){
        final GenericEntry entry = tabs.get(tabName).get(name).m_entry;
        return ()-> entry.getDouble(0);
    }

    /**
     * Get the value reference of a widget storing booleans.
     * 
     * @param tabName the title of the tab to select
     * @param name the name of the widget
     * @return BooleanSupplier referencing the widget
     */
    public static BooleanSupplier getBoolean(String tabName, String name){
        final GenericEntry entry = tabs.get(tabName).get(name).m_entry;
        return ()-> entry.getBoolean(false);
    }

    /**
     * Get the value reference of a widget storing Strings.
     * 
     * @param tabName the title of the tab to select
     * @param name the name of the widget
     * @return StringSupplier referencing the widget
     */
    public static Supplier<String> getString(String tabName, String name){
        final GenericEntry entry = tabs.get(tabName).get(name).m_entry;
        return ()-> entry.getString("");
    }

    /**
     * Get the Simple Widget object from an widget
     * 
     * @param tabName the title of the tab to select
     * @param name the name of the widget
     * @return SimpleWidget stored in the widget
     */
    public static SimpleWidget getEntry(String tabName,String name) {
        return tabs.get(tabName).get(name).m_widget;
    }

    /**
     * Updates every widget
     */
    public static void update() {
        if (!shouldUpdate) return;
        for(final String tab : tabs.keySet()){
            final HashMap<String, WidgetInfo> entries = tabs.get(tab);
            for(final WidgetInfo entry : entries.values()){
                entry.update();
            }
        }
    }

    /**
     * Fills widget position array for a given tab
     * 
     * @param x x-coord of the widget
     * @param y y-coord of the widget
     * @param width width of the widget
     * @param height height of the widget
     * @param tabName the title of the tab to select
     */
    private static void fillEntryPositions(int x, int y, int width, int height, String tabName) {
        if (x + width > WINDOW_WIDTH || y + height > WINDOW_HEIGHT) { throw new IllegalArgumentException("Widget Position Out of Bounds (" + x + "," + y + ") at Tab: " + tabName); }
        for (int i = x; i < x + width; i++) {
            for (int j = y; j < y + height; j++) {
                if (widgetPositions.get(tabName)[i][j]) { throw new IllegalArgumentException("Widget Position Overlapping (" + i + "," + j + ") at Tab: " + tabName); }
                widgetPositions.get(tabName)[i][j] = true;
            }
        }
    }
}<|MERGE_RESOLUTION|>--- conflicted
+++ resolved
@@ -172,13 +172,9 @@
             tabs.get(tabName).get(name).m_supply = supply;
             return tabs.get(tabName).get(name).m_widget;
         }
-<<<<<<< HEAD
-        SimpleWidget widget = Shuffleboard.getTab(tabName).add(name,supply.get()).withPosition(x, y).withSize(width, height).withWidget(BuiltInWidgets.kTextView);
-=======
         SimpleWidget widget = Shuffleboard.getTab(tabName).add(name,supply.get()).withPosition(x, y).withSize(width, height);
         if(supply.get() instanceof Boolean) widget.withWidget(BuiltInWidgets.kBooleanBox);
         else widget.withWidget(BuiltInWidgets.kTextView);
->>>>>>> f489ea7d
         tabs.get(tabName).put(name, new WidgetInfo(widget,supply));
         return widget;
     }
