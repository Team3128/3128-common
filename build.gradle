--- conflicted
+++ resolved
@@ -1,227 +1,215 @@
-plugins {
-	id "java"
-    id "java-library"
-    id "eclipse"
-	id "edu.wpi.first.GradleRIO" version "2024.3.2"
-    id "org.ajoberstar.grgit" version "4.1.1"
-    id "maven-publish"
-    id "io.github.mosadie.vendorJSON" version "1.0"
-}
-
-group = archivesGroup
-
-// Sets JDK compatibility to JDK 17
-sourceCompatibility = JavaVersion.VERSION_11
-targetCompatibility = JavaVersion.VERSION_11
-
-// Configuration for build task which compiles , generates the javadoc and does the install 
-// of 3128-common in local maven cache.
-// Also used by Jitpack/GitHub Actions.
-
-if (System.getProperty("local")) {
-	println("This is a local Compile:")
-	version = "local"
-}
-else {
-	println("This is a versioned Compile:")
-	version = LibraryVersion
-}
-                    // Version identifier used for local maven cache and github releases.
-					// Should stay as "local". This allows the robot* projects on the
-					// same PC as 3128-common to pull from the local cache with the fixed
-					// version name "local" and so always be pointing at the current 3128-common
-					// version including those under development and not have to be updated
-					// each time the 3128-common version changes. Release to the world via github
-					// is based on actual version numbers and 3128-common.json.
-					//
-					// When starting a new version you can update LibraryVersion.java,
-					// overview.html and gradle.properties. DO NOT update 3128-common.json. It is
-					// maintained by the release github action when you release with github.
-					//
-					// Build in Eclispe using the Build 3128-common or Build 3128-common (Offline) 
-					// run configurations. You can push to github as much as you want.
-					//
-					// When ready to release, make sure the version number and dates are 
-					// correct in the files named above then update README.md. Final push all of your
-                    // changes to GitHub. Also check on github Actions tab if the latest commit has a
-                    // checkmark, indicating GitHub was able to build the code successfully.
-					//
-					// Then on GitHub, create a new release. This will create the release
-					// and then GitHub Actions will be triggered to compile the project and
-					// add the generated files (artifacts) to the release. Additionally, the release
-					// will become available from the Jitpack.io repository. Note that
-					// the IF statement above detects when gradle is running on GitHub Actions
-					// and sets the version varible to the actual version number (instead
-					// of "local") when compiling for release. The release action will update
-					// robolib.json to the new version on github. After release action is complete
-					// you can fetch from github with tags to get the updated 3128-common.json and
-					// release tag back into the local git repo.
-					//
-					// When all this is done, other user's robot projects that want the updated
-					// 3128-common, edit their local 3128-common.json to reflect the new version number 
-					// and on next compile, gradle will pull the new library to their PC.
-					//
-					// Or if using VSCode, run the Manage Vendor Libraries (online) command and 
-					// it will detect the new 3128-common version and offer to update the VSCode project.
-					//
-					// Warning: The github release action only works on the master branch. Do not
-					// create releases from other branches.
-					//
-					// Note: the github action files gradleCI.yml and gradleRelease.yml are
-					// located in .github\workflows.
-					//
-
-println("LibraryVersion=" + LibraryVersion + "; compile version=" + version)
-					
-// Currently does not work
-// This task updates the vendor json file for this project to the specified version.					
-vendorJSON {
-    fileName = jsonFileName
-    version = LibraryVersion
-    addJavaArtifact(archivesGroup, archivesBaseName, LibraryVersion)
-}
-
-// This section is to prevent people from accidently deploying this project to a robot. 
-// deploy {
-//     for (String task : project.gradle.startParameter.taskNames) {
-//         if (task == "deploy")
-//             throw new GradleException("This is a library project! You can't deploy it to a robot!")
-//     }
-// }
-
-// Generates Source and Javadoc jars when building.
-java {
-    withJavadocJar();
-    withSourcesJar();
-}
-
-// Look in local maven cache first, then maven central for dependent libraries.
-repositories {
-	// This is needed to fix problem with the url below redirecting to an http (insecure) url.
-	//maven {
-    //    url "https://www.revrobotics.com/content/sw/color-sensor-v3/sdk/maven/"
-    //    allowInsecureProtocol = true
-    //}
-
-	mavenLocal()
-	mavenCentral()
-<<<<<<< HEAD
-	gradlePluginPortal() // Required for plugins hosted in Gradle's Plugin Portal
-	jcenter()
-	maven {
-        url = uri("https://maven.pkg.github.com/Mechanical-Advantage/AdvantageKit")
-        credentials {
-            username = "Mechanical-Advantage-Bot"
-            password = "\u0067\u0068\u0070\u005f\u006e\u0056\u0051\u006a\u0055\u004f\u004c\u0061\u0079\u0066\u006e\u0078\u006e\u0037\u0051\u0049\u0054\u0042\u0032\u004c\u004a\u006d\u0055\u0070\u0073\u0031\u006d\u0037\u004c\u005a\u0030\u0076\u0062\u0070\u0063\u0051"
-        }
-    }
-=======
->>>>>>> d3514355
-}
-
-// Setup eclipse classpath settings, so the javadoc and sources are available in eclipse
-eclipse {
-    classpath {
-        downloadJavadoc = true
-        downloadSources = true
-    }
-}
-
-
-// Defining dependencies. In this case, WPILib (+ friends), and some vendor libraries (NavX, CTRE)
-dependencies {
-    implementation wpi.java.deps.wpilib()
-    implementation wpi.java.vendor.java()
-	implementation group: 'gov.nist.math', name: 'jama', version: '1.0.3'
-
-	implementation 'org.java-websocket:Java-WebSocket:1.4.1'
-    implementation group: 'com.googlecode.json-simple', name: 'json-simple', version: '1.1.1'
-        
-    // For reference, here are a few more of the easy to add libraries not currently used:
-   	//implementation pathfinder() (Jaci's)
-   	//implementation openrioMatchData()
-
-   	// Quick guide to keywords:
-   	// api is for libraries that are expected to be needed in the main robot project.
-   	// implementation is for libraries that will not be needed in the main robot project.
-   	// (Both api and implementation keywords will have the library automatically downloaded with 3128-common)
-   	// compileOnly expects the dependency to be provided somewhere else. (Ex. by a main robot project)
-   	// compile means include in the output library jar (see below).
-}
-
-// These next definitions (branch and hash) attempt to find extra information to add to the the manifest of
-// the robot program jar file.
-
-// Returns either the name of the current branch, or an empty string if no git repo is found.
-def branch = { ->
-    if (grgit == null) { // If there's no git repo.
-        return ""
-    }
-
-    return grgit.branch.current().getName()
-}
-
-// Returns either the short hash of the last commit or an empty string if no git repo is found.
-def hash = { ->
-    if (grgit == null) { // If there's no git repo.
-        return ""
-    }
-    
-    return grgit.head().abbreviatedId
-}
-
-// Setting up 3128-common Jar File. In this case, adding version information to jar manifest.
-jar {
-	from { configurations.runtimeClasspath.collect { it.isDirectory() ? it : zipTree(it) } }
-    manifest {
-       	attributes("LibraryVersion": LibraryVersion)	// from gradle.properties file.
-       	attributes("Time": new Date().format("yyyy-MM-dd HH:mm:ss"))
-       	attributes("User": System.getProperty("user.name"))
-       	attributes("Branch": branch())
-       	attributes("Commit": hash())
-	}
-	duplicatesStrategy = DuplicatesStrategy.INCLUDE
-}
-
-// Create Sources Jar
-//task sourcesJar(type: Jar, dependsOn: classes) {
-//    classifier = 'sources'
-//    from sourceSets.main.allSource
-//}
-
-// When Javadoc is created (./gradlew.bat javadoc) it will be in this directory in the project folder.
-javadoc {
-    destinationDir = file("doc")
-    title = "3128-common"
-    options.overview = "src/main/resources/overview.html"
-    // These options obsolete with move to JDK 17.
-    //options.addBooleanOption "-no-module-directories", true
-    //options.addBooleanOption "-frames", true
-    // This option supresses all Javadoc warnings. Some warnings are usefull but many
-    // we ignore. Should review warnings with any significant changes to the library.
-	options.addStringOption('Xdoclint:all,-missing', '-quiet')
-}
-
-// Create Javadoc Jar
-//task javadocJar(type: Jar, dependsOn: javadoc) {
-//    classifier = 'javadoc'
-//    from javadoc.destinationDir
-//}
-
-// Additional artifacts to publish for JitPack
-artifacts {
-    archives sourcesJar
-    archives javadocJar
-}
-
-// Required as of gradle 7.1.1. Configures PublishToMavenLocal task. This task is required to get our
-// jars published to the local maven repository on this PC for consumption by robot projects on this PC.
-// The PubishToMavenLocal task is executed in the eclipse .launch files that run this build.
-publishing {
-    publications {
-        common(MavenPublication) {
-	    	artifactId = '3128-common'
-            from components.java
-        }
-    }
+plugins {
+	id "java"
+    id "java-library"
+    id "eclipse"
+	id "edu.wpi.first.GradleRIO" version "2024.3.2"
+    id "org.ajoberstar.grgit" version "4.1.1"
+    id "maven-publish"
+    id "io.github.mosadie.vendorJSON" version "1.0"
+}
+
+group = archivesGroup
+
+// Sets JDK compatibility to JDK 17
+sourceCompatibility = JavaVersion.VERSION_11
+targetCompatibility = JavaVersion.VERSION_11
+
+// Configuration for build task which compiles , generates the javadoc and does the install 
+// of 3128-common in local maven cache.
+// Also used by Jitpack/GitHub Actions.
+
+if (System.getProperty("local")) {
+	println("This is a local Compile:")
+	version = "local"
+}
+else {
+	println("This is a versioned Compile:")
+	version = LibraryVersion
+}
+                    // Version identifier used for local maven cache and github releases.
+					// Should stay as "local". This allows the robot* projects on the
+					// same PC as 3128-common to pull from the local cache with the fixed
+					// version name "local" and so always be pointing at the current 3128-common
+					// version including those under development and not have to be updated
+					// each time the 3128-common version changes. Release to the world via github
+					// is based on actual version numbers and 3128-common.json.
+					//
+					// When starting a new version you can update LibraryVersion.java,
+					// overview.html and gradle.properties. DO NOT update 3128-common.json. It is
+					// maintained by the release github action when you release with github.
+					//
+					// Build in Eclispe using the Build 3128-common or Build 3128-common (Offline) 
+					// run configurations. You can push to github as much as you want.
+					//
+					// When ready to release, make sure the version number and dates are 
+					// correct in the files named above then update README.md. Final push all of your
+                    // changes to GitHub. Also check on github Actions tab if the latest commit has a
+                    // checkmark, indicating GitHub was able to build the code successfully.
+					//
+					// Then on GitHub, create a new release. This will create the release
+					// and then GitHub Actions will be triggered to compile the project and
+					// add the generated files (artifacts) to the release. Additionally, the release
+					// will become available from the Jitpack.io repository. Note that
+					// the IF statement above detects when gradle is running on GitHub Actions
+					// and sets the version varible to the actual version number (instead
+					// of "local") when compiling for release. The release action will update
+					// robolib.json to the new version on github. After release action is complete
+					// you can fetch from github with tags to get the updated 3128-common.json and
+					// release tag back into the local git repo.
+					//
+					// When all this is done, other user's robot projects that want the updated
+					// 3128-common, edit their local 3128-common.json to reflect the new version number 
+					// and on next compile, gradle will pull the new library to their PC.
+					//
+					// Or if using VSCode, run the Manage Vendor Libraries (online) command and 
+					// it will detect the new 3128-common version and offer to update the VSCode project.
+					//
+					// Warning: The github release action only works on the master branch. Do not
+					// create releases from other branches.
+					//
+					// Note: the github action files gradleCI.yml and gradleRelease.yml are
+					// located in .github\workflows.
+					//
+
+println("LibraryVersion=" + LibraryVersion + "; compile version=" + version)
+					
+// Currently does not work
+// This task updates the vendor json file for this project to the specified version.					
+vendorJSON {
+    fileName = jsonFileName
+    version = LibraryVersion
+    addJavaArtifact(archivesGroup, archivesBaseName, LibraryVersion)
+}
+
+// This section is to prevent people from accidently deploying this project to a robot. 
+// deploy {
+//     for (String task : project.gradle.startParameter.taskNames) {
+//         if (task == "deploy")
+//             throw new GradleException("This is a library project! You can't deploy it to a robot!")
+//     }
+// }
+
+// Generates Source and Javadoc jars when building.
+java {
+    withJavadocJar();
+    withSourcesJar();
+}
+
+// Look in local maven cache first, then maven central for dependent libraries.
+repositories {
+	// This is needed to fix problem with the url below redirecting to an http (insecure) url.
+	//maven {
+    //    url "https://www.revrobotics.com/content/sw/color-sensor-v3/sdk/maven/"
+    //    allowInsecureProtocol = true
+    //}
+
+	mavenLocal()
+	mavenCentral()
+}
+
+// Setup eclipse classpath settings, so the javadoc and sources are available in eclipse
+eclipse {
+    classpath {
+        downloadJavadoc = true
+        downloadSources = true
+    }
+}
+
+
+// Defining dependencies. In this case, WPILib (+ friends), and some vendor libraries (NavX, CTRE)
+dependencies {
+    implementation wpi.java.deps.wpilib()
+    implementation wpi.java.vendor.java()
+	implementation group: 'gov.nist.math', name: 'jama', version: '1.0.3'
+
+	implementation 'org.java-websocket:Java-WebSocket:1.4.1'
+    implementation group: 'com.googlecode.json-simple', name: 'json-simple', version: '1.1.1'
+        
+    // For reference, here are a few more of the easy to add libraries not currently used:
+   	//implementation pathfinder() (Jaci's)
+   	//implementation openrioMatchData()
+
+   	// Quick guide to keywords:
+   	// api is for libraries that are expected to be needed in the main robot project.
+   	// implementation is for libraries that will not be needed in the main robot project.
+   	// (Both api and implementation keywords will have the library automatically downloaded with 3128-common)
+   	// compileOnly expects the dependency to be provided somewhere else. (Ex. by a main robot project)
+   	// compile means include in the output library jar (see below).
+}
+
+// These next definitions (branch and hash) attempt to find extra information to add to the the manifest of
+// the robot program jar file.
+
+// Returns either the name of the current branch, or an empty string if no git repo is found.
+def branch = { ->
+    if (grgit == null) { // If there's no git repo.
+        return ""
+    }
+
+    return grgit.branch.current().getName()
+}
+
+// Returns either the short hash of the last commit or an empty string if no git repo is found.
+def hash = { ->
+    if (grgit == null) { // If there's no git repo.
+        return ""
+    }
+    
+    return grgit.head().abbreviatedId
+}
+
+// Setting up 3128-common Jar File. In this case, adding version information to jar manifest.
+jar {
+	from { configurations.runtimeClasspath.collect { it.isDirectory() ? it : zipTree(it) } }
+    manifest {
+       	attributes("LibraryVersion": LibraryVersion)	// from gradle.properties file.
+       	attributes("Time": new Date().format("yyyy-MM-dd HH:mm:ss"))
+       	attributes("User": System.getProperty("user.name"))
+       	attributes("Branch": branch())
+       	attributes("Commit": hash())
+	}
+	duplicatesStrategy = DuplicatesStrategy.INCLUDE
+}
+
+// Create Sources Jar
+//task sourcesJar(type: Jar, dependsOn: classes) {
+//    classifier = 'sources'
+//    from sourceSets.main.allSource
+//}
+
+// When Javadoc is created (./gradlew.bat javadoc) it will be in this directory in the project folder.
+javadoc {
+    destinationDir = file("doc")
+    title = "3128-common"
+    options.overview = "src/main/resources/overview.html"
+    // These options obsolete with move to JDK 17.
+    //options.addBooleanOption "-no-module-directories", true
+    //options.addBooleanOption "-frames", true
+    // This option supresses all Javadoc warnings. Some warnings are usefull but many
+    // we ignore. Should review warnings with any significant changes to the library.
+	options.addStringOption('Xdoclint:all,-missing', '-quiet')
+}
+
+// Create Javadoc Jar
+//task javadocJar(type: Jar, dependsOn: javadoc) {
+//    classifier = 'javadoc'
+//    from javadoc.destinationDir
+//}
+
+// Additional artifacts to publish for JitPack
+artifacts {
+    archives sourcesJar
+    archives javadocJar
+}
+
+// Required as of gradle 7.1.1. Configures PublishToMavenLocal task. This task is required to get our
+// jars published to the local maven repository on this PC for consumption by robot projects on this PC.
+// The PubishToMavenLocal task is executed in the eclipse .launch files that run this build.
+publishing {
+    publications {
+        common(MavenPublication) {
+	    	artifactId = '3128-common'
+            from components.java
+        }
+    }
 }